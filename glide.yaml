--- conflicted
+++ resolved
@@ -96,11 +96,7 @@
 - package: k8s.io/client-go
   version: v2.0.0
 - package: github.com/gambol99/go-marathon
-<<<<<<< HEAD
-  version: 1b9c2582c26b632fb1fb295776d7ce40b68c36f2
-=======
   version: dd6cbd4c2d71294a19fb89158f2a00d427f174ab
->>>>>>> f06e2569
 - package: github.com/ArthurHlt/go-eureka-client
   subpackages:
   - eureka
@@ -167,10 +163,10 @@
   version: 5b8f6cc26b355ba03d7611fce3844155b7baf05b
 - package: golang.org/x/oauth2
   version: 7fdf09982454086d5570c7db3e11f360194830ca
+  subpackages:
+  - google
 - package: github.com/rancher/go-rancher-metadata
   version: 95d4962a8f0420be24fb49c2cb4f5491284c62f1
-  subpackages:
-  - google
 - package: github.com/googleapis/gax-go
   version: 9af46dd5a1713e8b5cd71106287eba3cefdde50b
 - package: google.golang.org/grpc
