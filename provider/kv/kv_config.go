--- conflicted
+++ resolved
@@ -56,25 +56,13 @@
 		"getWhiteList":         p.getWhiteList,
 
 		// Backend functions
-<<<<<<< HEAD
-		"getServers":        p.getServers,
-		"getCircuitBreaker": p.getCircuitBreaker,
-		"getLoadBalancer":   p.getLoadBalancer,
-		"getMaxConn":        p.getMaxConn,
-		"getHealthCheck":    p.getHealthCheck,
-		"getBuffering":      p.getBuffering,
-=======
-		"getServers":              p.getServers,
-		"getCircuitBreaker":       p.getCircuitBreaker,
-		"getResponseForwarding":   p.getResponseForwarding,
-		"getLoadBalancer":         p.getLoadBalancer,
-		"getMaxConn":              p.getMaxConn,
-		"getHealthCheck":          p.getHealthCheck,
-		"getBuffering":            p.getBuffering,
-		"getSticky":               p.getSticky,               // Deprecated [breaking]
-		"hasStickinessLabel":      p.hasStickinessLabel,      // Deprecated [breaking]
-		"getStickinessCookieName": p.getStickinessCookieName, // Deprecated [breaking]
->>>>>>> 1fad7e5a
+		"getServers":            p.getServers,
+		"getCircuitBreaker":     p.getCircuitBreaker,
+		"getResponseForwarding": p.getResponseForwarding,
+		"getLoadBalancer":       p.getLoadBalancer,
+		"getMaxConn":            p.getMaxConn,
+		"getHealthCheck":        p.getHealthCheck,
+		"getBuffering":          p.getBuffering,
 	}
 
 	configuration, err := p.GetConfiguration("templates/kv.tmpl", KvFuncMap, templateObjects)
