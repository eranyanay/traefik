package kubernetes

import (
	"errors"
	"fmt"
	"reflect"
	"testing"

	"github.com/containous/traefik/provider/label"
	"github.com/stretchr/testify/assert"
	"github.com/stretchr/testify/require"
	"k8s.io/client-go/pkg/api/v1"
	"k8s.io/client-go/pkg/apis/extensions/v1beta1"
	"k8s.io/client-go/pkg/util/intstr"
)

func TestLoadIngresses(t *testing.T) {
	ingresses := []*v1beta1.Ingress{
		buildIngress(
			iNamespace("testing"),
			iRules(
				iRule(iHost("foo"),
					iPaths(
						onePath(iPath("/bar"), iBackend("service1", intstr.FromInt(80))),
						onePath(iPath("/namedthing"), iBackend("service4", intstr.FromString("https")))),
				),
				iRule(iHost("bar"),
					iPaths(
						onePath(iBackend("service3", intstr.FromString("https"))),
						onePath(iBackend("service2", intstr.FromInt(802)))),
				),
			),
		),
	}

	services := []*v1.Service{
		buildService(
			sName("service1"),
			sNamespace("testing"),
			sUID("1"),
			sSpec(
				clusterIP("10.0.0.1"),
				sPorts(sPort(80, ""))),
		),
		buildService(
			sName("service2"),
			sNamespace("testing"),
			sUID("2"),
			sSpec(
				clusterIP("10.0.0.2"),
				sPorts(sPort(802, ""))),
		),
		buildService(
			sName("service3"),
			sNamespace("testing"),
			sUID("3"),
			sSpec(
				clusterIP("10.0.0.3"),
				sPorts(
					sPort(80, "http"),
					sPort(443, "https")),
			),
		),
		buildService(
			sName("service4"),
			sNamespace("testing"),
			sUID("4"),
			sSpec(
				clusterIP("10.0.0.4"),
				sType("ExternalName"),
				sExternalName("example.com"),
				sPorts(sPort(443, "https"))),
		),
	}

	endpoints := []*v1.Endpoints{
		buildEndpoint(
			eNamespace("testing"),
			eName("service1"),
			eUID("1"),
			subset(
				eAddresses(eAddress("10.10.0.1")),
				ePorts(ePort(8080, ""))),
			subset(
				eAddresses(eAddress("10.21.0.1")),
				ePorts(ePort(8080, ""))),
		),
		buildEndpoint(
			eNamespace("testing"),
			eName("service3"),
			eUID("3"),
			subset(
				eAddresses(eAddress("10.15.0.1")),
				ePorts(
					ePort(8080, "http"),
					ePort(8443, "https")),
			),
			subset(
				eAddresses(eAddress("10.15.0.2")),
				ePorts(
					ePort(9080, "http"),
					ePort(9443, "https")),
			),
		),
	}

	watchChan := make(chan interface{})
	client := clientMock{
		ingresses: ingresses,
		services:  services,
		endpoints: endpoints,
		watchChan: watchChan,
	}
	provider := Provider{}

	actual, err := provider.loadIngresses(client)
	require.NoError(t, err, "error loading ingresses")

	expected := buildConfiguration(
		backends(
			backend("foo/bar",
				lbMethod("wrr"),
				servers(
					server("http://10.10.0.1:8080", weight(1)),
					server("http://10.21.0.1:8080", weight(1))),
			),
			backend("foo/namedthing",
				lbMethod("wrr"),
				servers(server("https://example.com", weight(1))),
			),
			backend("bar",
				lbMethod("wrr"),
				servers(
					server("https://10.15.0.1:8443", weight(1)),
					server("https://10.15.0.2:9443", weight(1))),
			),
		),
		frontends(
			frontend("foo/bar",
				passHostHeader(),
				routes(
					route("/bar", "PathPrefix:/bar"),
					route("foo", "Host:foo")),
			),
			frontend("foo/namedthing",
				passHostHeader(),
				routes(
					route("/namedthing", "PathPrefix:/namedthing"),
					route("foo", "Host:foo")),
			),
			frontend("bar",
				passHostHeader(),
				routes(route("bar", "Host:bar")),
			),
		),
	)

	assert.Equal(t, expected, actual)
}

func TestRuleType(t *testing.T) {
	tests := []struct {
		desc             string
		ingressRuleType  string
		frontendRuleType string
	}{
		{
			desc:             "rule type annotation missing",
			ingressRuleType:  "",
			frontendRuleType: ruleTypePathPrefix,
		},
		{
			desc:             "Path rule type annotation set",
			ingressRuleType:  "Path",
			frontendRuleType: "Path",
		},
		{
			desc:             "PathStrip rule type annotation set",
			ingressRuleType:  "PathStrip",
			frontendRuleType: "PathStrip",
		},
		{
			desc:             "PathStripPrefix rule type annotation set",
			ingressRuleType:  "PathStripPrefix",
			frontendRuleType: "PathStripPrefix",
		},
	}

	for _, test := range tests {
		test := test
		t.Run(test.desc, func(t *testing.T) {
			t.Parallel()

			ingress := buildIngress(iRules(iRule(
				iHost("host"),
				iPaths(
					onePath(iPath("/path"), iBackend("service", intstr.FromInt(80))),
				),
			)))

			if test.ingressRuleType != "" {
				ingress.ObjectMeta.Annotations = map[string]string{
					label.TraefikFrontendRuleType: test.ingressRuleType,
				}
			}

			service := buildService(
				sName("service"),
				sUID("1"),
				sSpec(sPorts(sPort(801, "http"))),
			)

			watchChan := make(chan interface{})
			client := clientMock{
				ingresses: []*v1beta1.Ingress{ingress},
				services:  []*v1.Service{service},
				watchChan: watchChan,
			}
			provider := Provider{DisablePassHostHeaders: true}

			actualConfig, err := provider.loadIngresses(client)
			require.NoError(t, err, "error loading ingresses")

			expected := buildFrontends(frontend("host/path",
				routes(
					route("/path", fmt.Sprintf("%s:/path", test.frontendRuleType)),
					route("host", "Host:host")),
			))

			assert.Equal(t, expected, actualConfig.Frontends)
		})
	}
}

func TestGetPassHostHeader(t *testing.T) {
	ingresses := []*v1beta1.Ingress{
		buildIngress(
			iNamespace("awesome"),
			iRules(iRule(
				iHost("foo"),
				iPaths(onePath(
					iPath("/bar"),
					iBackend("service1", intstr.FromInt(801)))),
			)),
		),
	}

	services := []*v1.Service{
		buildService(
			sNamespace("awesome"), sName("service1"), sUID("1"),
			sSpec(sPorts(sPort(801, "http"))),
		),
	}

	watchChan := make(chan interface{})
	client := clientMock{
		ingresses: ingresses,
		services:  services,
		watchChan: watchChan,
	}
	provider := Provider{DisablePassHostHeaders: true}

	actual, err := provider.loadIngresses(client)
	require.NoError(t, err, "error loading ingresses")

	expected := buildConfiguration(
		backends(backend("foo/bar", lbMethod("wrr"), servers())),
		frontends(
			frontend("foo/bar",
				routes(
					route("/bar", "PathPrefix:/bar"),
					route("foo", "Host:foo")),
			),
		),
	)

	assert.Equal(t, expected, actual)
}

func TestGetPassTLSCert(t *testing.T) {
	ingresses := []*v1beta1.Ingress{
		buildIngress(iNamespace("awesome"),
			iRules(iRule(
				iHost("foo"),
				iPaths(onePath(iPath("/bar"), iBackend("service1", intstr.FromInt(80))))),
			),
		),
	}

	services := []*v1.Service{
		buildService(
			sName("service1"),
			sNamespace("awesome"),
			sUID("1"),
			sSpec(sPorts(sPort(801, "http"))),
		),
	}

	watchChan := make(chan interface{})
	client := clientMock{
		ingresses: ingresses,
		services:  services,
		watchChan: watchChan,
	}
	provider := Provider{EnablePassTLSCert: true}

	actual, err := provider.loadIngresses(client)
	require.NoError(t, err, "error loading ingresses")

	expected := buildConfiguration(
		backends(backend("foo/bar", lbMethod("wrr"), servers())),
		frontends(frontend("foo/bar",
			passHostHeader(),
			passTLSCert(),
			routes(
				route("/bar", "PathPrefix:/bar"),
				route("foo", "Host:foo")),
		)),
	)

	assert.Equal(t, expected, actual)
}

func TestOnlyReferencesServicesFromOwnNamespace(t *testing.T) {
	ingresses := []*v1beta1.Ingress{
		buildIngress(iNamespace("awesome"),
			iRules(iRule(
				iHost("foo"),
				iPaths(onePath(iBackend("service", intstr.FromInt(80))))),
			),
		),
	}

	services := []*v1.Service{
		buildService(
			sNamespace("awesome"),
			sName("service"),
			sUID("1"),
			sSpec(
				clusterIP("10.0.0.1"),
				sPorts(sPort(80, "http"))),
		),
		buildService(
			sNamespace("not-awesome"),
			sName("service"),
			sUID("2"),
			sSpec(
				clusterIP("10.0.0.2"),
				sPorts(sPort(80, "http"))),
		),
	}

	watchChan := make(chan interface{})
	client := clientMock{
		ingresses: ingresses,
		services:  services,
		watchChan: watchChan,
	}
	provider := Provider{}

	actual, err := provider.loadIngresses(client)
	require.NoError(t, err, "error loading ingresses")

	expected := buildConfiguration(
		backends(backend("foo", lbMethod("wrr"), servers())),
		frontends(frontend("foo",
			passHostHeader(),
			routes(route("foo", "Host:foo")),
		)),
	)

	assert.Equal(t, expected, actual)
}

func TestHostlessIngress(t *testing.T) {
	ingresses := []*v1beta1.Ingress{
		buildIngress(iNamespace("awesome"),
			iRules(iRule(
				iPaths(onePath(iPath("/bar"), iBackend("service1", intstr.FromInt(801))))),
			),
		),
	}

	services := []*v1.Service{
		buildService(
			sName("service1"),
			sNamespace("awesome"),
			sUID("1"),
			sSpec(
				clusterIP("10.0.0.1"),
				sPorts(sPort(801, "http"))),
		),
	}

	watchChan := make(chan interface{})
	client := clientMock{
		ingresses: ingresses,
		services:  services,
		watchChan: watchChan,
	}
	provider := Provider{DisablePassHostHeaders: true}

	actual, err := provider.loadIngresses(client)
	require.NoError(t, err, "error loading ingresses")

	expected := buildConfiguration(
		backends(backend("/bar", lbMethod("wrr"), servers())),
		frontends(frontend("/bar", routes(route("/bar", "PathPrefix:/bar")))),
	)

	assert.Equal(t, expected, actual)
}

func TestServiceAnnotations(t *testing.T) {
	ingresses := []*v1beta1.Ingress{
		buildIngress(iNamespace("testing"),
			iRules(
				iRule(
					iHost("foo"),
					iPaths(onePath(iPath("/bar"), iBackend("service1", intstr.FromInt(80))))),
				iRule(
					iHost("bar"),
					iPaths(onePath(iBackend("service2", intstr.FromInt(802))))),
			),
		),
	}

	services := []*v1.Service{
		buildService(
			sName("service1"),
			sNamespace("testing"),
			sUID("1"),
			sAnnotation(label.TraefikBackendCircuitBreaker, "NetworkErrorRatio() > 0.5"),
			sAnnotation(label.TraefikBackendLoadBalancerMethod, "drr"),
			sSpec(
				clusterIP("10.0.0.1"),
				sPorts(sPort(80, ""))),
		),
		buildService(
			sName("service2"),
			sNamespace("testing"),
			sUID("2"),
			sAnnotation(label.TraefikBackendCircuitBreaker, ""),
			sAnnotation(label.TraefikBackendLoadBalancerSticky, "true"),
			sSpec(
				clusterIP("10.0.0.2"),
				sPorts(sPort(802, ""))),
		),
	}

	endpoints := []*v1.Endpoints{
		buildEndpoint(
			eNamespace("testing"),
			eName("service1"),
			eUID("1"),
			subset(
				eAddresses(eAddress("10.10.0.1")),
				ePorts(ePort(8080, ""))),
			subset(
				eAddresses(eAddress("10.21.0.1")),
				ePorts(ePort(8080, ""))),
		),
		buildEndpoint(
			eNamespace("testing"),
			eName("service2"),
			eUID("2"),
			subset(
				eAddresses(eAddress("10.15.0.1")),
				ePorts(ePort(8080, "http"))),
			subset(
				eAddresses(eAddress("10.15.0.2")),
				ePorts(ePort(8080, "http"))),
		),
	}

	watchChan := make(chan interface{})
	client := clientMock{
		ingresses: ingresses,
		services:  services,
		endpoints: endpoints,
		watchChan: watchChan,
	}
	provider := Provider{}

	actual, err := provider.loadIngresses(client)
	require.NoError(t, err, "error loading ingresses")

	expected := buildConfiguration(
		backends(
			backend("foo/bar",
				servers(
					server("http://10.10.0.1:8080", weight(1)),
					server("http://10.21.0.1:8080", weight(1))),
				lbMethod("drr"),
				circuitBreaker("NetworkErrorRatio() > 0.5"),
			),
			backend("bar",
				servers(
					server("http://10.15.0.1:8080", weight(1)),
					server("http://10.15.0.2:8080", weight(1))),
				lbMethod("wrr"), lbSticky(),
			),
		),
		frontends(
			frontend("foo/bar",
				passHostHeader(),
				routes(
					route("/bar", "PathPrefix:/bar"),
					route("foo", "Host:foo")),
			),
			frontend("bar",
				passHostHeader(),
				routes(route("bar", "Host:bar"))),
		),
	)

	assert.EqualValues(t, expected, actual)
}

func TestIngressAnnotations(t *testing.T) {
	ingresses := []*v1beta1.Ingress{
<<<<<<< HEAD
		buildIngress(
			iNamespace("testing"),
			iAnnotation(label.TraefikFrontendPassHostHeader, "false"),
			iRules(
				iRule(
					iHost("foo"),
					iPaths(onePath(iPath("/bar"), iBackend("service1", intstr.FromInt(80))))),
			),
		),
		buildIngress(
			iNamespace("testing"),
			iAnnotation(label.TraefikFrontendPassHostHeader, "true"),
			iAnnotation(annotationKubernetesIngressClass, "traefik"),
			iRules(
				iRule(
					iHost("other"),
					iPaths(onePath(iPath("/stuff"), iBackend("service1", intstr.FromInt(80))))),
			),
		),
		buildIngress(
			iNamespace("testing"),
			iAnnotation(label.TraefikFrontendPassTLSCert, "true"),
			iAnnotation(annotationKubernetesIngressClass, "traefik"),
			iRules(
				iRule(
					iHost("other"),
					iPaths(onePath(iPath("/sslstuff"), iBackend("service1", intstr.FromInt(80))))),
			),
		),
		buildIngress(
			iNamespace("testing"),
			iAnnotation(label.TraefikFrontendEntryPoints, "http,https"),
			iAnnotation(annotationKubernetesIngressClass, "traefik"),
			iRules(
				iRule(
					iHost("other"),
					iPaths(onePath(iPath("/"), iBackend("service1", intstr.FromInt(80))))),
			),
		),
		buildIngress(
			iNamespace("testing"),
			iAnnotation(annotationKubernetesAuthType, "basic"),
			iAnnotation(annotationKubernetesAuthSecret, "mySecret"),
			iRules(
				iRule(
					iHost("basic"),
					iPaths(onePath(iPath("/auth"), iBackend("service1", intstr.FromInt(80))))),
			),
		),
		buildIngress(
			iNamespace("testing"),
			iAnnotation(annotationKubernetesIngressClass, "somethingOtherThanTraefik"),
			iRules(
				iRule(
					iHost("herp"),
					iPaths(onePath(iPath("/derp"), iBackend("service2", intstr.FromInt(80))))),
			),
		),
		buildIngress(
			iNamespace("testing"),
			iAnnotation(annotationKubernetesIngressClass, "traefik"),
			iAnnotation(annotationKubernetesWhitelistSourceRange, "1.1.1.1/24, 1234:abcd::42/32"),
			iRules(
				iRule(
					iHost("test"),
					iPaths(onePath(iPath("/whitelist-source-range"), iBackend("service1", intstr.FromInt(80))))),
			),
		),
		buildIngress(
			iNamespace("testing"),
			iAnnotation(annotationKubernetesRewriteTarget, "/"),
			iRules(
				iRule(
					iHost("rewrite"),
					iPaths(onePath(iPath("/api"), iBackend("service1", intstr.FromInt(80))))),
			),
		),
		buildIngress(
			iNamespace("testing"),
			iAnnotation(annotationKubernetesAuthRealm, "customized"),
			iRules(
				iRule(
					iHost("auth-realm-customized"),
					iPaths(onePath(iPath("/auth-realm-customized"), iBackend("service1", intstr.FromInt(80))))),
			),
		),
		buildIngress(
			iNamespace("testing"),
			iAnnotation(annotationKubernetesIngressClass, "traefik"),
			iAnnotation(label.TraefikFrontendRedirect, "https"),
			iRules(
				iRule(
					iHost("redirect"),
					iPaths(onePath(iPath("/https"), iBackend("service1", intstr.FromInt(80))))),
			),
		),
=======
		{
			ObjectMeta: v1.ObjectMeta{
				Namespace: "testing",
				Annotations: map[string]string{
					types.LabelFrontendPassHostHeader: "false",
				},
			},
			Spec: v1beta1.IngressSpec{
				Rules: []v1beta1.IngressRule{
					{
						Host: "foo",
						IngressRuleValue: v1beta1.IngressRuleValue{
							HTTP: &v1beta1.HTTPIngressRuleValue{
								Paths: []v1beta1.HTTPIngressPath{
									{
										Path: "/bar",
										Backend: v1beta1.IngressBackend{
											ServiceName: "service1",
											ServicePort: intstr.FromInt(80),
										},
									},
								},
							},
						},
					},
				},
			},
		},
		{
			ObjectMeta: v1.ObjectMeta{
				Namespace: "testing",
				Annotations: map[string]string{
					"kubernetes.io/ingress.class":     "traefik",
					types.LabelFrontendPassHostHeader: "true",
				},
			},
			Spec: v1beta1.IngressSpec{
				Rules: []v1beta1.IngressRule{
					{
						Host: "other",
						IngressRuleValue: v1beta1.IngressRuleValue{
							HTTP: &v1beta1.HTTPIngressRuleValue{
								Paths: []v1beta1.HTTPIngressPath{
									{
										Path: "/stuff",
										Backend: v1beta1.IngressBackend{
											ServiceName: "service1",
											ServicePort: intstr.FromInt(80),
										},
									},
								},
							},
						},
					},
				},
			},
		},
		{
			ObjectMeta: v1.ObjectMeta{
				Namespace: "testing",
				Annotations: map[string]string{
					"kubernetes.io/ingress.class":  "traefik",
					types.LabelFrontendPassTLSCert: "true",
				},
			},
			Spec: v1beta1.IngressSpec{
				Rules: []v1beta1.IngressRule{
					{
						Host: "other",
						IngressRuleValue: v1beta1.IngressRuleValue{
							HTTP: &v1beta1.HTTPIngressRuleValue{
								Paths: []v1beta1.HTTPIngressPath{
									{
										Path: "/sslstuff",
										Backend: v1beta1.IngressBackend{
											ServiceName: "service1",
											ServicePort: intstr.FromInt(80),
										},
									},
								},
							},
						},
					},
				},
			},
		},
		{
			ObjectMeta: v1.ObjectMeta{
				Namespace: "testing",
				Annotations: map[string]string{
					"kubernetes.io/ingress.class":  "traefik",
					types.LabelFrontendEntryPoints: "http,https",
				},
			},
			Spec: v1beta1.IngressSpec{
				Rules: []v1beta1.IngressRule{
					{
						Host: "other",
						IngressRuleValue: v1beta1.IngressRuleValue{
							HTTP: &v1beta1.HTTPIngressRuleValue{
								Paths: []v1beta1.HTTPIngressPath{
									{
										Path: "/",
										Backend: v1beta1.IngressBackend{
											ServiceName: "service1",
											ServicePort: intstr.FromInt(80),
										},
									},
								},
							},
						},
					},
				},
			},
		},
		{
			ObjectMeta: v1.ObjectMeta{
				Namespace: "testing",
				Annotations: map[string]string{
					"ingress.kubernetes.io/auth-type":   "basic",
					"ingress.kubernetes.io/auth-secret": "mySecret",
				},
			},
			Spec: v1beta1.IngressSpec{
				Rules: []v1beta1.IngressRule{
					{
						Host: "basic",
						IngressRuleValue: v1beta1.IngressRuleValue{
							HTTP: &v1beta1.HTTPIngressRuleValue{
								Paths: []v1beta1.HTTPIngressPath{
									{
										Path: "/auth",
										Backend: v1beta1.IngressBackend{
											ServiceName: "service1",
											ServicePort: intstr.FromInt(80),
										},
									},
								},
							},
						},
					},
				},
			},
		},
		{
			ObjectMeta: v1.ObjectMeta{
				Namespace: "testing",
				Annotations: map[string]string{
					"kubernetes.io/ingress.class": "somethingOtherThanTraefik",
				},
			},
			Spec: v1beta1.IngressSpec{
				Rules: []v1beta1.IngressRule{
					{
						Host: "herp",
						IngressRuleValue: v1beta1.IngressRuleValue{
							HTTP: &v1beta1.HTTPIngressRuleValue{
								Paths: []v1beta1.HTTPIngressPath{
									{
										Path: "/derp",
										Backend: v1beta1.IngressBackend{
											ServiceName: "service2",
											ServicePort: intstr.FromInt(80),
										},
									},
								},
							},
						},
					},
				},
			},
		},
		{
			ObjectMeta: v1.ObjectMeta{
				Namespace: "testing",
				Annotations: map[string]string{
					"kubernetes.io/ingress.class":                  "traefik",
					"ingress.kubernetes.io/whitelist-source-range": "1.1.1.1/24, 1234:abcd::42/32",
				},
			},
			Spec: v1beta1.IngressSpec{
				Rules: []v1beta1.IngressRule{
					{
						Host: "test",
						IngressRuleValue: v1beta1.IngressRuleValue{
							HTTP: &v1beta1.HTTPIngressRuleValue{
								Paths: []v1beta1.HTTPIngressPath{
									{
										Path: "/whitelist-source-range",
										Backend: v1beta1.IngressBackend{
											ServiceName: "service1",
											ServicePort: intstr.FromInt(80),
										},
									},
								},
							},
						},
					},
				},
			},
		}, {
			ObjectMeta: v1.ObjectMeta{
				Namespace: "testing",
				Annotations: map[string]string{
					"ingress.kubernetes.io/rewrite-target": "/",
				},
			},
			Spec: v1beta1.IngressSpec{
				Rules: []v1beta1.IngressRule{
					{
						Host: "rewrite",
						IngressRuleValue: v1beta1.IngressRuleValue{
							HTTP: &v1beta1.HTTPIngressRuleValue{
								Paths: []v1beta1.HTTPIngressPath{
									{
										Path: "/api",
										Backend: v1beta1.IngressBackend{
											ServiceName: "service1",
											ServicePort: intstr.FromInt(80),
										},
									},
								},
							},
						},
					},
				},
			},
		},
		{
			ObjectMeta: v1.ObjectMeta{
				Namespace: "testing",
				Annotations: map[string]string{
					"ingress.kubernetes.io/auth-realm": "customized",
				},
			},
			Spec: v1beta1.IngressSpec{
				Rules: []v1beta1.IngressRule{
					{
						Host: "auth-realm-customized",
						IngressRuleValue: v1beta1.IngressRuleValue{
							HTTP: &v1beta1.HTTPIngressRuleValue{
								Paths: []v1beta1.HTTPIngressPath{
									{
										Path: "/auth-realm-customized",

										Backend: v1beta1.IngressBackend{
											ServiceName: "service1",
											ServicePort: intstr.FromInt(80),
										},
									},
								},
							},
						},
					},
				},
			},
		},
		{
			ObjectMeta: v1.ObjectMeta{
				Namespace: "testing",
				Annotations: map[string]string{
					"kubernetes.io/ingress.class":         "traefik",
					types.LabelFrontendRedirectEntryPoint: "https",
				},
			},
			Spec: v1beta1.IngressSpec{
				Rules: []v1beta1.IngressRule{
					{
						Host: "redirect",
						IngressRuleValue: v1beta1.IngressRuleValue{
							HTTP: &v1beta1.HTTPIngressRuleValue{
								Paths: []v1beta1.HTTPIngressPath{
									{
										Path: "/https",
										Backend: v1beta1.IngressBackend{
											ServiceName: "service1",
											ServicePort: intstr.FromInt(80),
										},
									},
								},
							},
						},
					},
				},
			},
		},
>>>>>>> b17d5b80
	}

	services := []*v1.Service{
		buildService(
			sName("service1"),
			sNamespace("testing"),
			sUID("1"),
			sSpec(
				clusterIP("10.0.0.1"),
				sType("ExternalName"),
				sExternalName("example.com"),
				sPorts(sPort(80, "http"))),
		),
		buildService(
			sName("service2"),
			sNamespace("testing"),
			sUID("2"),
			sSpec(
				clusterIP("10.0.0.2"),
				sPorts(sPort(802, ""))),
		),
	}

	secrets := []*v1.Secret{{
		ObjectMeta: v1.ObjectMeta{
			Name:      "mySecret",
			UID:       "1",
			Namespace: "testing",
		},
		Data: map[string][]byte{"auth": []byte("myUser:myEncodedPW")},
	}}

	watchChan := make(chan interface{})
	client := clientMock{
		ingresses: ingresses,
		services:  services,
		secrets:   secrets,
		watchChan: watchChan,
	}
	provider := Provider{}

<<<<<<< HEAD
	actual, err := provider.loadIngresses(client)
	require.NoError(t, err, "error loading ingresses")

	expected := buildConfiguration(
		backends(
			backend("foo/bar",
				servers(
					server("http://example.com", weight(1)),
					server("http://example.com", weight(1))),
				lbMethod("wrr"),
			),
			backend("other/stuff",
				servers(
					server("http://example.com", weight(1)),
					server("http://example.com", weight(1))),
				lbMethod("wrr"),
			),
			backend("other/",
				servers(
					server("http://example.com", weight(1)),
					server("http://example.com", weight(1))),
				lbMethod("wrr"),
			),
			backend("other/sslstuff",
				servers(
					server("http://example.com", weight(1)),
					server("http://example.com", weight(1))),
				lbMethod("wrr"),
			),
			backend("basic/auth",
				servers(
					server("http://example.com", weight(1)),
					server("http://example.com", weight(1))),
				lbMethod("wrr"),
			),
			backend("redirect/https",
				servers(
					server("http://example.com", weight(1)),
					server("http://example.com", weight(1))),
				lbMethod("wrr"),
			),
			backend("test/whitelist-source-range",
				servers(
					server("http://example.com", weight(1)),
					server("http://example.com", weight(1))),
				lbMethod("wrr"),
			),
			backend("rewrite/api",
				servers(
					server("http://example.com", weight(1)),
					server("http://example.com", weight(1))),
				lbMethod("wrr"),
			),
		),
		frontends(
			frontend("foo/bar",
				routes(
					route("/bar", "PathPrefix:/bar"),
					route("foo", "Host:foo")),
			),
			frontend("other/stuff",
				passHostHeader(),
				routes(
					route("/stuff", "PathPrefix:/stuff"),
					route("other", "Host:other")),
			),
			frontend("other/",
				passHostHeader(),
				entryPoints("http", "https"),
				routes(
					route("/", "PathPrefix:/"),
					route("other", "Host:other")),
			),
			frontend("other/sslstuff",
				passHostHeader(),
				passTLSCert(),
				routes(
					route("/sslstuff", "PathPrefix:/sslstuff"),
					route("other", "Host:other")),
			),
			frontend("other/sslstuff",
				passHostHeader(),
				passTLSCert(),
				routes(
					route("/sslstuff", "PathPrefix:/sslstuff"),
					route("other", "Host:other")),
			),
			frontend("basic/auth",
				passHostHeader(),
				basicAuth("myUser:myEncodedPW"),
				routes(
					route("/auth", "PathPrefix:/auth"),
					route("basic", "Host:basic")),
			),
			frontend("redirect/https",
				passHostHeader(),
				redirect("https"),
				routes(
					route("/https", "PathPrefix:/https"),
					route("redirect", "Host:redirect")),
			),
			frontend("test/whitelist-source-range",
				passHostHeader(),
				whitelistSourceRange("1.1.1.1/24", "1234:abcd::42/32"),
				routes(
					route("/whitelist-source-range", "PathPrefix:/whitelist-source-range"),
					route("test", "Host:test")),
			),
			frontend("rewrite/api",
				passHostHeader(),
				routes(
					route("/api", "PathPrefix:/api;ReplacePath:/"),
					route("rewrite", "Host:rewrite")),
			),
		),
	)
=======
	expected := &types.Configuration{
		Backends: map[string]*types.Backend{
			"foo/bar": {
				Servers: map[string]types.Server{
					"http://example.com": {
						URL:    "http://example.com",
						Weight: 1,
					},
				},
				CircuitBreaker: nil,
				LoadBalancer: &types.LoadBalancer{
					Method: "wrr",
				},
			},
			"other/stuff": {
				Servers: map[string]types.Server{
					"http://example.com": {
						URL:    "http://example.com",
						Weight: 1,
					},
				},
				CircuitBreaker: nil,
				LoadBalancer: &types.LoadBalancer{
					Method: "wrr",
				},
			},
			"other/": {
				Servers: map[string]types.Server{
					"http://example.com": {
						URL:    "http://example.com",
						Weight: 1,
					},
				},
				CircuitBreaker: nil,
				LoadBalancer: &types.LoadBalancer{
					Method: "wrr",
				},
			},
			"other/sslstuff": {
				Servers: map[string]types.Server{
					"http://example.com": {
						URL:    "http://example.com",
						Weight: 1,
					},
				},
				CircuitBreaker: nil,
				LoadBalancer: &types.LoadBalancer{
					Method: "wrr",
				},
			},
			"basic/auth": {
				Servers: map[string]types.Server{
					"http://example.com": {
						URL:    "http://example.com",
						Weight: 1,
					},
				},
				CircuitBreaker: nil,
				LoadBalancer: &types.LoadBalancer{
					Method: "wrr",
				},
			},
			"redirect/https": {
				Servers: map[string]types.Server{
					"http://example.com": {
						URL:    "http://example.com",
						Weight: 1,
					},
				},
				CircuitBreaker: nil,
				LoadBalancer: &types.LoadBalancer{
					Sticky: false,
					Method: "wrr",
				},
			},
			"test/whitelist-source-range": {
				Servers: map[string]types.Server{
					"http://example.com": {
						URL:    "http://example.com",
						Weight: 1,
					},
				},
				CircuitBreaker: nil,
				LoadBalancer: &types.LoadBalancer{
					Method: "wrr",
				},
			},
			"rewrite/api": {
				Servers: map[string]types.Server{
					"http://example.com": {
						URL:    "http://example.com",
						Weight: 1,
					},
				},
				CircuitBreaker: nil,
				LoadBalancer: &types.LoadBalancer{
					Method: "wrr",
				},
			},
		},
		Frontends: map[string]*types.Frontend{
			"foo/bar": {
				Backend:        "foo/bar",
				PassHostHeader: false,
				Routes: map[string]types.Route{
					"/bar": {
						Rule: "PathPrefix:/bar",
					},
					"foo": {
						Rule: "Host:foo",
					},
				},
			},
			"other/stuff": {
				Backend:        "other/stuff",
				PassHostHeader: true,
				Routes: map[string]types.Route{
					"/stuff": {
						Rule: "PathPrefix:/stuff",
					},
					"other": {
						Rule: "Host:other",
					},
				},
			},
			"other/": {
				Backend:        "other/",
				PassHostHeader: true,
				EntryPoints:    []string{"http", "https"},
				Routes: map[string]types.Route{
					"/": {
						Rule: "PathPrefix:/",
					},
					"other": {
						Rule: "Host:other",
					},
				},
			},
			"other/sslstuff": {
				Backend:        "other/sslstuff",
				PassHostHeader: true,
				PassTLSCert:    true,
				Routes: map[string]types.Route{
					"/sslstuff": {
						Rule: "PathPrefix:/sslstuff",
					},
					"other": {
						Rule: "Host:other",
					},
				},
			},
			"basic/auth": {
				Backend:        "basic/auth",
				PassHostHeader: true,
				Routes: map[string]types.Route{
					"/auth": {
						Rule: "PathPrefix:/auth",
					},
					"basic": {
						Rule: "Host:basic",
					},
				},
				BasicAuth: []string{"myUser:myEncodedPW"},
			},
			"redirect/https": {
				Backend:        "redirect/https",
				PassHostHeader: true,
				Routes: map[string]types.Route{
					"/https": {
						Rule: "PathPrefix:/https",
					},
					"redirect": {
						Rule: "Host:redirect",
					},
				},
				Redirect: &types.Redirect{
					EntryPoint: "https",
				},
			},

			"test/whitelist-source-range": {
				Backend:        "test/whitelist-source-range",
				PassHostHeader: true,
				WhitelistSourceRange: []string{
					"1.1.1.1/24",
					"1234:abcd::42/32",
				},
				Routes: map[string]types.Route{
					"/whitelist-source-range": {
						Rule: "PathPrefix:/whitelist-source-range",
					},
					"test": {
						Rule: "Host:test",
					},
				},
			},
			"rewrite/api": {
				Backend:        "rewrite/api",
				PassHostHeader: true,
				Routes: map[string]types.Route{
					"/api": {
						Rule: "PathPrefix:/api;ReplacePath:/",
					},
					"rewrite": {
						Rule: "Host:rewrite",
					},
				},
			},
		},
	}
>>>>>>> b17d5b80

	assert.Equal(t, expected, actual)
}

func TestPriorityHeaderValue(t *testing.T) {
	ingresses := []*v1beta1.Ingress{
		buildIngress(
			iNamespace("testing"),
			iAnnotation(label.TraefikFrontendPriority, "1337"),
			iRules(
				iRule(
					iHost("foo"),
					iPaths(onePath(iPath("/bar"), iBackend("service1", intstr.FromInt(80))))),
			),
		),
	}

	services := []*v1.Service{
		buildService(
			sName("service1"),
			sNamespace("testing"),
			sUID("1"),
			sSpec(
				clusterIP("10.0.0.1"),
				sType("ExternalName"),
				sExternalName("example.com"),
				sPorts(sPort(80, "http"))),
		),
	}

	var endpoints []*v1.Endpoints
	watchChan := make(chan interface{})
	client := clientMock{
		ingresses: ingresses,
		services:  services,
		endpoints: endpoints,
		watchChan: watchChan,
	}
	provider := Provider{}

	actual, err := provider.loadIngresses(client)
	require.NoError(t, err, "error loading ingresses")

	expected := buildConfiguration(
		backends(
			backend("foo/bar",
				servers(server("http://example.com", weight(1))),
				lbMethod("wrr"),
			),
		),
		frontends(
			frontend("foo/bar",
				passHostHeader(),
				priority(1337),
				routes(
					route("/bar", "PathPrefix:/bar"),
					route("foo", "Host:foo")),
			),
		),
	)

	assert.Equal(t, expected, actual)
}

func TestInvalidPassTLSCertValue(t *testing.T) {
	ingresses := []*v1beta1.Ingress{
		buildIngress(
			iNamespace("testing"),
			iAnnotation(label.TraefikFrontendPassTLSCert, "herpderp"),
			iRules(
				iRule(
					iHost("foo"),
					iPaths(onePath(iPath("/bar"), iBackend("service1", intstr.FromInt(80))))),
			),
		),
	}

	services := []*v1.Service{
		buildService(
			sName("service1"),
			sNamespace("testing"),
			sUID("1"),
			sSpec(
				clusterIP("10.0.0.1"),
				sType("ExternalName"),
				sExternalName("example.com"),
				sPorts(sPort(80, "http"))),
		),
	}

	watchChan := make(chan interface{})
	client := clientMock{
		ingresses: ingresses,
		services:  services,
		watchChan: watchChan,
	}
	provider := Provider{}

	actual, err := provider.loadIngresses(client)
	require.NoError(t, err, "error loading ingresses")

	expected := buildConfiguration(
		backends(
			backend("foo/bar",
				servers(server("http://example.com", weight(1))),
				lbMethod("wrr"),
			),
		),
		frontends(
			frontend("foo/bar",
				passHostHeader(),
				routes(
					route("/bar", "PathPrefix:/bar"),
					route("foo", "Host:foo")),
			),
		),
	)

	assert.Equal(t, expected, actual)
}

func TestInvalidPassHostHeaderValue(t *testing.T) {
	ingresses := []*v1beta1.Ingress{
		buildIngress(
			iNamespace("testing"),
			iAnnotation(label.TraefikFrontendPassHostHeader, "herpderp"),
			iRules(
				iRule(
					iHost("foo"),
					iPaths(onePath(iPath("/bar"), iBackend("service1", intstr.FromInt(80))))),
			),
		),
	}

	services := []*v1.Service{
		buildService(
			sName("service1"),
			sNamespace("testing"),
			sUID("1"),
			sSpec(
				clusterIP("10.0.0.1"),
				sType("ExternalName"),
				sExternalName("example.com"),
				sPorts(sPort(80, "http"))),
		),
	}

	watchChan := make(chan interface{})
	client := clientMock{
		ingresses: ingresses,
		services:  services,
		watchChan: watchChan,
	}
	provider := Provider{}

	actual, err := provider.loadIngresses(client)
	require.NoError(t, err, "error loading ingresses")

	expected := buildConfiguration(
		backends(
			backend("foo/bar",
				servers(server("http://example.com", weight(1))),
				lbMethod("wrr"),
			),
		),
		frontends(
			frontend("foo/bar",
				passHostHeader(),
				routes(
					route("/bar", "PathPrefix:/bar"),
					route("foo", "Host:foo")),
			),
		),
	)

	assert.Equal(t, expected, actual)
}

func TestKubeAPIErrors(t *testing.T) {
	ingresses := []*v1beta1.Ingress{
		buildIngress(
			iNamespace("testing"),
			iRules(
				iRule(
					iHost("foo"),
					iPaths(onePath(iPath("/bar"), iBackend("service1", intstr.FromInt(80))))),
			),
		),
	}

	services := []*v1.Service{
		buildService(
			sName("service1"),
			sNamespace("testing"),
			sUID("1"),
			sSpec(
				clusterIP("10.0.0.1"),
				sPorts(sPort(80, ""))),
		),
	}

	watchChan := make(chan interface{})
	apiErr := errors.New("failed kube api call")

	testCases := []struct {
		desc            string
		apiServiceErr   error
		apiEndpointsErr error
	}{
		{
			desc:          "failed service call",
			apiServiceErr: apiErr,
		},
		{
			desc:            "failed endpoints call",
			apiEndpointsErr: apiErr,
		},
	}

	for _, tc := range testCases {
		tc := tc
		t.Run(tc.desc, func(t *testing.T) {
			t.Parallel()

			client := clientMock{
				ingresses:         ingresses,
				services:          services,
				watchChan:         watchChan,
				apiServiceError:   tc.apiServiceErr,
				apiEndpointsError: tc.apiEndpointsErr,
			}

			provider := Provider{}

			if _, err := provider.loadIngresses(client); err != apiErr {
				t.Errorf("Got error %v, wanted error %v", err, apiErr)
			}
		})
	}
}

func TestMissingResources(t *testing.T) {
	ingresses := []*v1beta1.Ingress{
		buildIngress(
			iNamespace("testing"),
			iRules(
				iRule(
					iHost("fully_working"),
					iPaths(onePath(iBackend("fully_working_service", intstr.FromInt(80))))),
				iRule(
					iHost("missing_service"),
					iPaths(onePath(iBackend("missing_service_service", intstr.FromInt(80))))),
				iRule(
					iHost("missing_endpoints"),
					iPaths(onePath(iBackend("missing_endpoints_service", intstr.FromInt(80))))),
				iRule(
					iHost("missing_endpoint_subsets"),
					iPaths(onePath(iBackend("missing_endpoint_subsets_service", intstr.FromInt(80))))),
			),
		),
	}

	services := []*v1.Service{
		buildService(
			sName("fully_working_service"),
			sNamespace("testing"),
			sUID("1"),
			sSpec(
				clusterIP("10.0.0.1"),
				sPorts(sPort(80, ""))),
		),
		buildService(
			sName("missing_endpoints_service"),
			sNamespace("testing"),
			sUID("3"),
			sSpec(
				clusterIP("10.0.0.3"),
				sPorts(sPort(80, ""))),
		),
		buildService(
			sName("missing_endpoint_subsets_service"),
			sNamespace("testing"),
			sUID("4"),
			sSpec(
				clusterIP("10.0.0.4"),
				sPorts(sPort(80, ""))),
		),
	}

	endpoints := []*v1.Endpoints{
		buildEndpoint(
			eName("fully_working_service"),
			eUID("1"),
			eNamespace("testing"),
			subset(
				eAddresses(eAddress("10.10.0.1")),
				ePorts(ePort(8080, ""))),
		),
		buildEndpoint(
			eName("missing_endpoint_subsets_service"),
			eUID("4"),
			eNamespace("testing"),
			subset(),
		),
	}

	watchChan := make(chan interface{})
	client := clientMock{
		ingresses: ingresses,
		services:  services,
		endpoints: endpoints,
		watchChan: watchChan,
	}

	provider := Provider{}

	actual, err := provider.loadIngresses(client)
	require.NoError(t, err, "error loading ingresses")

	expected := buildConfiguration(
		backends(
			backend("fully_working",
				servers(server("http://10.10.0.1:8080", weight(1))),
				lbMethod("wrr"),
			),
			backend("missing_service",
				servers(),
				lbMethod("wrr"),
			),
			backend("missing_endpoints",
				servers(),
				lbMethod("wrr"),
			),
			backend("missing_endpoint_subsets",
				servers(),
				lbMethod("wrr"),
			),
		),
		frontends(
			frontend("fully_working",
				passHostHeader(),
				routes(route("fully_working", "Host:fully_working")),
			),
			frontend("missing_endpoints",
				passHostHeader(),
				routes(route("missing_endpoints", "Host:missing_endpoints")),
			),
			frontend("missing_endpoint_subsets",
				passHostHeader(),
				routes(route("missing_endpoint_subsets", "Host:missing_endpoint_subsets")),
			),
		),
	)

	assert.Equal(t, expected, actual)
}

func TestBasicAuthInTemplate(t *testing.T) {
	ingresses := []*v1beta1.Ingress{
		buildIngress(
			iNamespace("testing"),
			iAnnotation(annotationKubernetesAuthType, "basic"),
			iAnnotation(annotationKubernetesAuthSecret, "mySecret"),
			iRules(
				iRule(
					iHost("basic"),
					iPaths(onePath(iPath("/auth"), iBackend("service1", intstr.FromInt(80))))),
			),
		),
	}

	services := []*v1.Service{
		buildService(
			sName("service1"),
			sNamespace("testing"),
			sUID("1"),
			sSpec(
				clusterIP("10.0.0.1"),
				sType("ExternalName"),
				sExternalName("example.com"),
				sPorts(sPort(80, "http"))),
		),
	}

	secrets := []*v1.Secret{{
		ObjectMeta: v1.ObjectMeta{
			Name:      "mySecret",
			UID:       "1",
			Namespace: "testing",
		},
		Data: map[string][]byte{
			"auth": []byte("myUser:myEncodedPW"),
		},
	}}

	var endpoints []*v1.Endpoints
	watchChan := make(chan interface{})
	client := clientMock{
		ingresses: ingresses,
		services:  services,
		secrets:   secrets,
		endpoints: endpoints,
		watchChan: watchChan,
	}
	provider := Provider{}

	actual, err := provider.loadIngresses(client)
	require.NoError(t, err, "error loading ingresses")

	actual = provider.loadConfig(*actual)
	require.NotNil(t, actual)
	got := actual.Frontends["basic/auth"].BasicAuth
	if !reflect.DeepEqual(got, []string{"myUser:myEncodedPW"}) {
		t.Fatalf("unexpected credentials: %+v", got)
	}
}<|MERGE_RESOLUTION|>--- conflicted
+++ resolved
@@ -519,7 +519,6 @@
 
 func TestIngressAnnotations(t *testing.T) {
 	ingresses := []*v1beta1.Ingress{
-<<<<<<< HEAD
 		buildIngress(
 			iNamespace("testing"),
 			iAnnotation(label.TraefikFrontendPassHostHeader, "false"),
@@ -609,301 +608,13 @@
 		buildIngress(
 			iNamespace("testing"),
 			iAnnotation(annotationKubernetesIngressClass, "traefik"),
-			iAnnotation(label.TraefikFrontendRedirect, "https"),
+			iAnnotation(label.TraefikFrontendRedirectEntryPoint, "https"),
 			iRules(
 				iRule(
 					iHost("redirect"),
 					iPaths(onePath(iPath("/https"), iBackend("service1", intstr.FromInt(80))))),
 			),
 		),
-=======
-		{
-			ObjectMeta: v1.ObjectMeta{
-				Namespace: "testing",
-				Annotations: map[string]string{
-					types.LabelFrontendPassHostHeader: "false",
-				},
-			},
-			Spec: v1beta1.IngressSpec{
-				Rules: []v1beta1.IngressRule{
-					{
-						Host: "foo",
-						IngressRuleValue: v1beta1.IngressRuleValue{
-							HTTP: &v1beta1.HTTPIngressRuleValue{
-								Paths: []v1beta1.HTTPIngressPath{
-									{
-										Path: "/bar",
-										Backend: v1beta1.IngressBackend{
-											ServiceName: "service1",
-											ServicePort: intstr.FromInt(80),
-										},
-									},
-								},
-							},
-						},
-					},
-				},
-			},
-		},
-		{
-			ObjectMeta: v1.ObjectMeta{
-				Namespace: "testing",
-				Annotations: map[string]string{
-					"kubernetes.io/ingress.class":     "traefik",
-					types.LabelFrontendPassHostHeader: "true",
-				},
-			},
-			Spec: v1beta1.IngressSpec{
-				Rules: []v1beta1.IngressRule{
-					{
-						Host: "other",
-						IngressRuleValue: v1beta1.IngressRuleValue{
-							HTTP: &v1beta1.HTTPIngressRuleValue{
-								Paths: []v1beta1.HTTPIngressPath{
-									{
-										Path: "/stuff",
-										Backend: v1beta1.IngressBackend{
-											ServiceName: "service1",
-											ServicePort: intstr.FromInt(80),
-										},
-									},
-								},
-							},
-						},
-					},
-				},
-			},
-		},
-		{
-			ObjectMeta: v1.ObjectMeta{
-				Namespace: "testing",
-				Annotations: map[string]string{
-					"kubernetes.io/ingress.class":  "traefik",
-					types.LabelFrontendPassTLSCert: "true",
-				},
-			},
-			Spec: v1beta1.IngressSpec{
-				Rules: []v1beta1.IngressRule{
-					{
-						Host: "other",
-						IngressRuleValue: v1beta1.IngressRuleValue{
-							HTTP: &v1beta1.HTTPIngressRuleValue{
-								Paths: []v1beta1.HTTPIngressPath{
-									{
-										Path: "/sslstuff",
-										Backend: v1beta1.IngressBackend{
-											ServiceName: "service1",
-											ServicePort: intstr.FromInt(80),
-										},
-									},
-								},
-							},
-						},
-					},
-				},
-			},
-		},
-		{
-			ObjectMeta: v1.ObjectMeta{
-				Namespace: "testing",
-				Annotations: map[string]string{
-					"kubernetes.io/ingress.class":  "traefik",
-					types.LabelFrontendEntryPoints: "http,https",
-				},
-			},
-			Spec: v1beta1.IngressSpec{
-				Rules: []v1beta1.IngressRule{
-					{
-						Host: "other",
-						IngressRuleValue: v1beta1.IngressRuleValue{
-							HTTP: &v1beta1.HTTPIngressRuleValue{
-								Paths: []v1beta1.HTTPIngressPath{
-									{
-										Path: "/",
-										Backend: v1beta1.IngressBackend{
-											ServiceName: "service1",
-											ServicePort: intstr.FromInt(80),
-										},
-									},
-								},
-							},
-						},
-					},
-				},
-			},
-		},
-		{
-			ObjectMeta: v1.ObjectMeta{
-				Namespace: "testing",
-				Annotations: map[string]string{
-					"ingress.kubernetes.io/auth-type":   "basic",
-					"ingress.kubernetes.io/auth-secret": "mySecret",
-				},
-			},
-			Spec: v1beta1.IngressSpec{
-				Rules: []v1beta1.IngressRule{
-					{
-						Host: "basic",
-						IngressRuleValue: v1beta1.IngressRuleValue{
-							HTTP: &v1beta1.HTTPIngressRuleValue{
-								Paths: []v1beta1.HTTPIngressPath{
-									{
-										Path: "/auth",
-										Backend: v1beta1.IngressBackend{
-											ServiceName: "service1",
-											ServicePort: intstr.FromInt(80),
-										},
-									},
-								},
-							},
-						},
-					},
-				},
-			},
-		},
-		{
-			ObjectMeta: v1.ObjectMeta{
-				Namespace: "testing",
-				Annotations: map[string]string{
-					"kubernetes.io/ingress.class": "somethingOtherThanTraefik",
-				},
-			},
-			Spec: v1beta1.IngressSpec{
-				Rules: []v1beta1.IngressRule{
-					{
-						Host: "herp",
-						IngressRuleValue: v1beta1.IngressRuleValue{
-							HTTP: &v1beta1.HTTPIngressRuleValue{
-								Paths: []v1beta1.HTTPIngressPath{
-									{
-										Path: "/derp",
-										Backend: v1beta1.IngressBackend{
-											ServiceName: "service2",
-											ServicePort: intstr.FromInt(80),
-										},
-									},
-								},
-							},
-						},
-					},
-				},
-			},
-		},
-		{
-			ObjectMeta: v1.ObjectMeta{
-				Namespace: "testing",
-				Annotations: map[string]string{
-					"kubernetes.io/ingress.class":                  "traefik",
-					"ingress.kubernetes.io/whitelist-source-range": "1.1.1.1/24, 1234:abcd::42/32",
-				},
-			},
-			Spec: v1beta1.IngressSpec{
-				Rules: []v1beta1.IngressRule{
-					{
-						Host: "test",
-						IngressRuleValue: v1beta1.IngressRuleValue{
-							HTTP: &v1beta1.HTTPIngressRuleValue{
-								Paths: []v1beta1.HTTPIngressPath{
-									{
-										Path: "/whitelist-source-range",
-										Backend: v1beta1.IngressBackend{
-											ServiceName: "service1",
-											ServicePort: intstr.FromInt(80),
-										},
-									},
-								},
-							},
-						},
-					},
-				},
-			},
-		}, {
-			ObjectMeta: v1.ObjectMeta{
-				Namespace: "testing",
-				Annotations: map[string]string{
-					"ingress.kubernetes.io/rewrite-target": "/",
-				},
-			},
-			Spec: v1beta1.IngressSpec{
-				Rules: []v1beta1.IngressRule{
-					{
-						Host: "rewrite",
-						IngressRuleValue: v1beta1.IngressRuleValue{
-							HTTP: &v1beta1.HTTPIngressRuleValue{
-								Paths: []v1beta1.HTTPIngressPath{
-									{
-										Path: "/api",
-										Backend: v1beta1.IngressBackend{
-											ServiceName: "service1",
-											ServicePort: intstr.FromInt(80),
-										},
-									},
-								},
-							},
-						},
-					},
-				},
-			},
-		},
-		{
-			ObjectMeta: v1.ObjectMeta{
-				Namespace: "testing",
-				Annotations: map[string]string{
-					"ingress.kubernetes.io/auth-realm": "customized",
-				},
-			},
-			Spec: v1beta1.IngressSpec{
-				Rules: []v1beta1.IngressRule{
-					{
-						Host: "auth-realm-customized",
-						IngressRuleValue: v1beta1.IngressRuleValue{
-							HTTP: &v1beta1.HTTPIngressRuleValue{
-								Paths: []v1beta1.HTTPIngressPath{
-									{
-										Path: "/auth-realm-customized",
-
-										Backend: v1beta1.IngressBackend{
-											ServiceName: "service1",
-											ServicePort: intstr.FromInt(80),
-										},
-									},
-								},
-							},
-						},
-					},
-				},
-			},
-		},
-		{
-			ObjectMeta: v1.ObjectMeta{
-				Namespace: "testing",
-				Annotations: map[string]string{
-					"kubernetes.io/ingress.class":         "traefik",
-					types.LabelFrontendRedirectEntryPoint: "https",
-				},
-			},
-			Spec: v1beta1.IngressSpec{
-				Rules: []v1beta1.IngressRule{
-					{
-						Host: "redirect",
-						IngressRuleValue: v1beta1.IngressRuleValue{
-							HTTP: &v1beta1.HTTPIngressRuleValue{
-								Paths: []v1beta1.HTTPIngressPath{
-									{
-										Path: "/https",
-										Backend: v1beta1.IngressBackend{
-											ServiceName: "service1",
-											ServicePort: intstr.FromInt(80),
-										},
-									},
-								},
-							},
-						},
-					},
-				},
-			},
-		},
->>>>>>> b17d5b80
 	}
 
 	services := []*v1.Service{
@@ -945,7 +656,6 @@
 	}
 	provider := Provider{}
 
-<<<<<<< HEAD
 	actual, err := provider.loadIngresses(client)
 	require.NoError(t, err, "error loading ingresses")
 
@@ -1042,7 +752,7 @@
 			),
 			frontend("redirect/https",
 				passHostHeader(),
-				redirect("https"),
+				redirectEntryPoint("https"),
 				routes(
 					route("/https", "PathPrefix:/https"),
 					route("redirect", "Host:redirect")),
@@ -1062,218 +772,6 @@
 			),
 		),
 	)
-=======
-	expected := &types.Configuration{
-		Backends: map[string]*types.Backend{
-			"foo/bar": {
-				Servers: map[string]types.Server{
-					"http://example.com": {
-						URL:    "http://example.com",
-						Weight: 1,
-					},
-				},
-				CircuitBreaker: nil,
-				LoadBalancer: &types.LoadBalancer{
-					Method: "wrr",
-				},
-			},
-			"other/stuff": {
-				Servers: map[string]types.Server{
-					"http://example.com": {
-						URL:    "http://example.com",
-						Weight: 1,
-					},
-				},
-				CircuitBreaker: nil,
-				LoadBalancer: &types.LoadBalancer{
-					Method: "wrr",
-				},
-			},
-			"other/": {
-				Servers: map[string]types.Server{
-					"http://example.com": {
-						URL:    "http://example.com",
-						Weight: 1,
-					},
-				},
-				CircuitBreaker: nil,
-				LoadBalancer: &types.LoadBalancer{
-					Method: "wrr",
-				},
-			},
-			"other/sslstuff": {
-				Servers: map[string]types.Server{
-					"http://example.com": {
-						URL:    "http://example.com",
-						Weight: 1,
-					},
-				},
-				CircuitBreaker: nil,
-				LoadBalancer: &types.LoadBalancer{
-					Method: "wrr",
-				},
-			},
-			"basic/auth": {
-				Servers: map[string]types.Server{
-					"http://example.com": {
-						URL:    "http://example.com",
-						Weight: 1,
-					},
-				},
-				CircuitBreaker: nil,
-				LoadBalancer: &types.LoadBalancer{
-					Method: "wrr",
-				},
-			},
-			"redirect/https": {
-				Servers: map[string]types.Server{
-					"http://example.com": {
-						URL:    "http://example.com",
-						Weight: 1,
-					},
-				},
-				CircuitBreaker: nil,
-				LoadBalancer: &types.LoadBalancer{
-					Sticky: false,
-					Method: "wrr",
-				},
-			},
-			"test/whitelist-source-range": {
-				Servers: map[string]types.Server{
-					"http://example.com": {
-						URL:    "http://example.com",
-						Weight: 1,
-					},
-				},
-				CircuitBreaker: nil,
-				LoadBalancer: &types.LoadBalancer{
-					Method: "wrr",
-				},
-			},
-			"rewrite/api": {
-				Servers: map[string]types.Server{
-					"http://example.com": {
-						URL:    "http://example.com",
-						Weight: 1,
-					},
-				},
-				CircuitBreaker: nil,
-				LoadBalancer: &types.LoadBalancer{
-					Method: "wrr",
-				},
-			},
-		},
-		Frontends: map[string]*types.Frontend{
-			"foo/bar": {
-				Backend:        "foo/bar",
-				PassHostHeader: false,
-				Routes: map[string]types.Route{
-					"/bar": {
-						Rule: "PathPrefix:/bar",
-					},
-					"foo": {
-						Rule: "Host:foo",
-					},
-				},
-			},
-			"other/stuff": {
-				Backend:        "other/stuff",
-				PassHostHeader: true,
-				Routes: map[string]types.Route{
-					"/stuff": {
-						Rule: "PathPrefix:/stuff",
-					},
-					"other": {
-						Rule: "Host:other",
-					},
-				},
-			},
-			"other/": {
-				Backend:        "other/",
-				PassHostHeader: true,
-				EntryPoints:    []string{"http", "https"},
-				Routes: map[string]types.Route{
-					"/": {
-						Rule: "PathPrefix:/",
-					},
-					"other": {
-						Rule: "Host:other",
-					},
-				},
-			},
-			"other/sslstuff": {
-				Backend:        "other/sslstuff",
-				PassHostHeader: true,
-				PassTLSCert:    true,
-				Routes: map[string]types.Route{
-					"/sslstuff": {
-						Rule: "PathPrefix:/sslstuff",
-					},
-					"other": {
-						Rule: "Host:other",
-					},
-				},
-			},
-			"basic/auth": {
-				Backend:        "basic/auth",
-				PassHostHeader: true,
-				Routes: map[string]types.Route{
-					"/auth": {
-						Rule: "PathPrefix:/auth",
-					},
-					"basic": {
-						Rule: "Host:basic",
-					},
-				},
-				BasicAuth: []string{"myUser:myEncodedPW"},
-			},
-			"redirect/https": {
-				Backend:        "redirect/https",
-				PassHostHeader: true,
-				Routes: map[string]types.Route{
-					"/https": {
-						Rule: "PathPrefix:/https",
-					},
-					"redirect": {
-						Rule: "Host:redirect",
-					},
-				},
-				Redirect: &types.Redirect{
-					EntryPoint: "https",
-				},
-			},
-
-			"test/whitelist-source-range": {
-				Backend:        "test/whitelist-source-range",
-				PassHostHeader: true,
-				WhitelistSourceRange: []string{
-					"1.1.1.1/24",
-					"1234:abcd::42/32",
-				},
-				Routes: map[string]types.Route{
-					"/whitelist-source-range": {
-						Rule: "PathPrefix:/whitelist-source-range",
-					},
-					"test": {
-						Rule: "Host:test",
-					},
-				},
-			},
-			"rewrite/api": {
-				Backend:        "rewrite/api",
-				PassHostHeader: true,
-				Routes: map[string]types.Route{
-					"/api": {
-						Rule: "PathPrefix:/api;ReplacePath:/",
-					},
-					"rewrite": {
-						Rule: "Host:rewrite",
-					},
-				},
-			},
-		},
-	}
->>>>>>> b17d5b80
 
 	assert.Equal(t, expected, actual)
 }
